--- conflicted
+++ resolved
@@ -7,17 +7,9 @@
 
 use rustls::{ClientHello, NoClientAuth, ServerConfig, ServerSession, Session};
 
-<<<<<<< HEAD
-use crate::{arc_with_incref_from_raw, base::rustls_vec_slice_bytes};
+use crate::{arc_with_incref_from_raw, base::rustls_vec_slice_bytes, cipher::rustls_cipher_certified_key};
 use crate::base::{rustls_str, rustls_vec_ushort};
 use crate::cipher::rustls_cipher_map_signature_schemes;
-=======
-use crate::arc_with_incref_from_raw;
-use crate::base::{
-    rustls_bytes, rustls_bytes_vec_from_slices, rustls_string, rustls_vec_bytes, rustls_vec_ushort,
-};
-use crate::cipher::{rustls_cipher_certified_key, rustls_cipher_map_signature_schemes};
->>>>>>> 05ad7eb3
 use crate::error::{map_error, rustls_result};
 use crate::{
     ffi_panic_boundary, ffi_panic_boundary_bool, ffi_panic_boundary_generic,
@@ -542,11 +534,7 @@
 pub struct rustls_client_hello<'a> {
     sni_name: rustls_str<'a>,
     signature_schemes: rustls_vec_ushort,
-<<<<<<< HEAD
     alpn: rustls_vec_slice_bytes<'a>,
-=======
-    alpn: rustls_vec_bytes,
->>>>>>> 05ad7eb3
 }
 
 /// Any context information the callback will receive when invoked.
@@ -608,21 +596,13 @@
             }
         };
         let mapped_sigs: Vec<u16> = rustls_cipher_map_signature_schemes(client_hello.sigschemes());
-<<<<<<< HEAD
         // Unwrap the Option. None becomes an empty slice.
         let alpn: &[&[u8]] = client_hello.alpn().unwrap_or(&[]);
         let alpn: rustls_vec_slice_bytes = alpn.into();
-=======
-        let alpn: Vec<rustls_bytes> = rustls_bytes_vec_from_slices(client_hello.alpn());
->>>>>>> 05ad7eb3
         let hello = rustls_client_hello {
             sni_name: rustls_str::from(sni_name),
             signature_schemes: rustls_vec_ushort::from(&mapped_sigs),
-<<<<<<< HEAD
             alpn,
-=======
-            alpn: rustls_vec_bytes::from(&alpn),
->>>>>>> 05ad7eb3
         };
         let cb = self.callback;
         let key_ptr = unsafe { cb(self.userdata, &hello) };
